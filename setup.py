from setuptools import setup, find_packages


setup(
    name="vumi",
<<<<<<< HEAD
    version="0.4.0",
=======
    version="0.5.0",
>>>>>>> 31c8f52b
    url='http://github.com/praekelt/vumi',
    license='BSD',
    description="Super-scalable messaging engine for the delivery of SMS, "
                "Star Menu and chat messages to diverse audiences in "
                "emerging markets and beyond.",
    long_description=open('README.rst', 'r').read(),
    author='Praekelt Foundation',
    author_email='dev@praekeltfoundation.org',
    packages=find_packages() + [
        'twisted.plugins',
    ],
    package_data={'twisted.plugins': ['twisted/plugins/*.py']},
    include_package_data=True,
    install_requires=[
        'zope.interface',
        'Twisted>=13.1.0',
        'txAMQP>=0.6.2',
        'PyYAML',
        'iso8601',
        'pyOpenSSL',
        'service_identity',
        'txssmi',
        'wokkel',
        'redis',
        'txredis',
        'python-smpp>=0.1.2',
        'pytz==2013b',
        'riakasaurus>=1.1.1',
        'riak==1.5.2',
        'txJSON-RPC==0.3.1',
        'txTwitter>=0.1.4a',
        'treq==0.2.1',
        'confmodel>=0.2.0',
    ],
    classifiers=[
        'Development Status :: 4 - Beta',
        'Intended Audience :: Developers',
        'License :: OSI Approved :: BSD License',
        'Operating System :: POSIX',
        'Programming Language :: Python',
        'Topic :: Software Development :: Libraries :: Python Modules',
        'Topic :: System :: Networking',
    ],
)<|MERGE_RESOLUTION|>--- conflicted
+++ resolved
@@ -3,11 +3,7 @@
 
 setup(
     name="vumi",
-<<<<<<< HEAD
-    version="0.4.0",
-=======
     version="0.5.0",
->>>>>>> 31c8f52b
     url='http://github.com/praekelt/vumi',
     license='BSD',
     description="Super-scalable messaging engine for the delivery of SMS, "
