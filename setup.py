from setuptools import setup, find_packages


setup(
    name="vumi",
    version="0.5.0a",
    url='http://github.com/praekelt/vumi',
    license='BSD',
    description="Super-scalable messaging engine for the delivery of SMS, "
                "Star Menu and chat messages to diverse audiences in "
                "emerging markets and beyond.",
    long_description=open('README.rst', 'r').read(),
    author='Praekelt Foundation',
    author_email='dev@praekeltfoundation.org',
    packages=find_packages() + [
        'twisted.plugins',
    ],
    package_data={'twisted.plugins': ['twisted/plugins/*.py']},
    include_package_data=True,
    install_requires=[
        'zope.interface',
        'Twisted>=12.1.0',
        'txAMQP>=0.5',
        'PyYAML',
        'iso8601',
        'pyOpenSSL',
        'txssmi',
        'wokkel',
        'redis',
        'txredis',
        'python-smpp>=0.1.2',
        'pytz==2013b',
        'riakasaurus>=1.1.1',
        'riak==1.5.2',
        'txJSON-RPC==0.3.1',
<<<<<<< HEAD
        'txTwitter>=0.1.0a',
        'treq==0.2.1',
=======
        'txTwitter>=0.1.4a',
>>>>>>> d171695d
    ],
    classifiers=[
        'Development Status :: 4 - Beta',
        'Intended Audience :: Developers',
        'License :: OSI Approved :: BSD License',
        'Operating System :: POSIX',
        'Programming Language :: Python',
        'Topic :: Software Development :: Libraries :: Python Modules',
        'Topic :: System :: Networking',
    ],
)<|MERGE_RESOLUTION|>--- conflicted
+++ resolved
@@ -33,12 +33,8 @@
         'riakasaurus>=1.1.1',
         'riak==1.5.2',
         'txJSON-RPC==0.3.1',
-<<<<<<< HEAD
-        'txTwitter>=0.1.0a',
+        'txTwitter>=0.1.4a',
         'treq==0.2.1',
-=======
-        'txTwitter>=0.1.4a',
->>>>>>> d171695d
     ],
     classifiers=[
         'Development Status :: 4 - Beta',
