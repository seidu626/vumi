--- conflicted
+++ resolved
@@ -3,11 +3,7 @@
 
 setup(
     name="vumi",
-<<<<<<< HEAD
-    version="0.5.5",
-=======
     version="0.5.6a",
->>>>>>> c380ff6a
     url='http://github.com/praekelt/vumi',
     license='BSD',
     description="Super-scalable messaging engine for the delivery of SMS, "
