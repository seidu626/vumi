--- conflicted
+++ resolved
@@ -3,100 +3,8 @@
 from vumi.servicemaker import (VumiWorkerServiceMaker,
                                DeprecatedStartWorkerServiceMaker)
 
-<<<<<<< HEAD
-
-# This is the actual service that is started, this the thing that runs
-# in the background and starts a worker.
-class VumiService(Service):
-
-    # it receives the dictionary of options from the command line
-    def __init__(self, options):
-        self.options = options
-
-    # Twistd calls this method at boot
-    def startService(self):
-        log.msg("Starting VumiService")
-        vumi_options = {}
-        for opt in [i[0] for i in Options.optParameters]:
-            vumi_options[opt] = self.options.pop(opt)
-
-        worker_creator = WorkerCreator(vumi_options)
-
-        # We need an initial worker. This would either be a normal
-        # worker class (if we're using the old one-per-process model)
-        # or a worker that loads new workers.
-        worker_class = self.options.pop("worker-class")
-        if worker_class is None:
-            # fallback to deprecated --worker_class option
-            worker_class = self.options.pop('worker_class')
-
-        if not worker_class:
-            raise VumiError("please specify --worker-class")
-
-        config = {}
-        # load the config file if specified
-        config_file = self.options.pop('config')
-        if config_file:
-            with file(config_file, 'r') as stream:
-                config.update(yaml.safe_load(stream))
-
-        # add options set with --set-option
-        config.update(self.options.set_options)
-
-        self.worker = worker_creator.create_worker(worker_class, config)
-        return self.worker.startService()
-
-    # Twistd calls this method at shutdown
-    def stopService(self):
-        log.msg("Stopping VumiService")
-        return self.worker.stopService()
-
-
-# Extend the default Vumi options with whatever options your service needs
-class BasicSet(Options):
-    optFlags = [
-        ["worker-help", None, "Print out a usage message for the worker_class"
-                              " and exit"],
-        ]
-    optParameters = Options.optParameters + [
-        ["worker-class", None, None, "Class of a worker to start"],
-        ["worker_class", None, None, "Deprecated. See --worker-class instead"],
-        ["config", None, None, "YAML config file to load"],
-        ["set-option", None, None, "Override a config file option"],
-    ]
-
-    def opt_worker_help(self):
-        worker_class_name = self.opts.pop('worker-class')
-        if worker_class_name is None:
-            # fallback to deprecated --worker_class option
-            worker_class_name = self.opts.pop('worker_class')
-        if worker_class_name is None:
-            print "--worker-help requires --worker-class to be set too"
-        else:
-            worker_class = load_class_by_string(worker_class_name)
-            print worker_class.__doc__
-        sys.exit(0)
-
-
-# This create the service, runnable on command line with twistd
-class VumiServiceMaker(object):
-    implements(IServiceMaker, IPlugin)
-    # the name of our plugin, this will be the subcommand for twistd
-    # e.g. $ twistd -n start_worker --option1= ...
-    tapname = "start_worker"
-    # description, also for twistd
-    description = "Start a Vumi worker"
-    # what command line options does this service expose
-    options = BasicSet
-
-    def makeService(self, options):
-        return VumiService(options)
-
-# Announce the plugin as a service maker for twistd
-=======
 # Having instances of IServiceMaker present magically announces the
 # service makers to twistd.
->>>>>>> bb227a32
 # See: http://twistedmatrix.com/documents/current/core/howto/tap.html
 vumi_worker = VumiWorkerServiceMaker()
 start_worker = DeprecatedStartWorkerServiceMaker()