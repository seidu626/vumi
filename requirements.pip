<<<<<<< HEAD
zope.interface
Twisted
# txAMQP prior to 0.5 does not support modern rabbitMQ versions.
txAMQP>=0.5
PyYAML
iso8601
supervisor
pyOpenSSL
python-ssmi>=0.0.5
wokkel
redis
txredis
python-smpp>=0.1.2
pytz==2013b
riakasaurus>=1.1.1
riak==1.5.2
txJSON-RPC==0.3.1
txTwitter>=0.1.0a
=======
# Our dependencies are all specified in setup.py.
-e .
>>>>>>> 19413089
<|MERGE_RESOLUTION|>--- conflicted
+++ resolved
@@ -1,23 +1,2 @@
-<<<<<<< HEAD
-zope.interface
-Twisted
-# txAMQP prior to 0.5 does not support modern rabbitMQ versions.
-txAMQP>=0.5
-PyYAML
-iso8601
-supervisor
-pyOpenSSL
-python-ssmi>=0.0.5
-wokkel
-redis
-txredis
-python-smpp>=0.1.2
-pytz==2013b
-riakasaurus>=1.1.1
-riak==1.5.2
-txJSON-RPC==0.3.1
-txTwitter>=0.1.0a
-=======
 # Our dependencies are all specified in setup.py.
--e .
->>>>>>> 19413089
+-e .