; Sample supervisor config file.

[unix_http_server]
file=./tmp/supervisor.sock   ; (the path to the socket file)
;chmod=0700                 ; sockef file mode (default 0700)
;chown=nobody:nogroup       ; socket file uid:gid owner
;username=user              ; (default is no username (open server))
;password=123               ; (default is no password (open server))

[inet_http_server]         ; inet (TCP) server disabled by default
port=*:9010        ; (ip_address:port specifier, *:port for all iface)
;username=user              ; (default is no username (open server))
;password=123               ; (default is no password (open server))

[supervisord]
logfile=./logs/supervisord.log ; (main log file;default $CWD/supervisord.log)
logfile_maxbytes=50MB       ; (max main logfile bytes b4 rotation;default 50MB)
logfile_backups=10          ; (num of main logfile rotation backups;default 10)
loglevel=info               ; (log level;default info; others: debug,warn,trace)
pidfile=./tmp/pids/supervisord.pid ; (supervisord pidfile;default supervisord.pid)
nodaemon=false              ; (start in foreground if true;default false)
minfds=1024                 ; (min. avail startup file descriptors;default 1024)
minprocs=200                ; (min. avail process descriptors;default 200)
;umask=022                  ; (process file creation umask;default 022)
;user=chrism                 ; (default is current user, required if root)
;identifier=supervisor       ; (supervisord identifier, default is 'supervisor')
;directory=/tmp              ; (default is not to cd during start)
;nocleanup=true              ; (don't clean up tempfiles at start;default false)
;childlogdir=/tmp            ; ('AUTO' child log dir, default $TEMP)
;environment=KEY=value       ; (key value pairs to add to environment)
;strip_ansi=false            ; (strip ansi escape codes in logs; def. false)

; the below section must remain in the config file for RPC
; (supervisorctl/web interface) to work, additional interfaces may be
; added by defining them in separate rpcinterface: sections
[rpcinterface:supervisor]
supervisor.rpcinterface_factory = supervisor.rpcinterface:make_main_rpcinterface

[supervisorctl]
;serverurl=unix:///tmp/supervisor.sock ; use a unix:// URL  for a unix socket
serverurl=http://127.0.0.1:9010 ; use an http:// url to specify an inet socket
;username=chris              ; should be same as http_username if set
;password=123                ; should be same as http_password if set
;prompt=mysupervisor         ; cmd line prompt (default "supervisor")
;history_file=~/.sc_history  ; use readline history if available

; The below sample program section shows all possible program subsection values,
; create one or more 'real' program: sections to be able to control them under
; supervisor.

;[program:theprogramname]
;command=/bin/cat              ; the program (relative uses PATH, can take args)
;process_name=%(program_name)s ; process_name expr (default %(program_name)s)
;numprocs=1                    ; number of processes copies to start (def 1)
;directory=/tmp                ; directory to cwd to before exec (def no cwd)
;umask=022                     ; umask for process (default None)
;priority=999                  ; the relative start priority (default 999)
;autostart=true                ; start at supervisord start (default: true)
;autorestart=true              ; retstart at unexpected quit (default: true)
;startsecs=10                  ; number of secs prog must stay running (def. 1)
;startretries=3                ; max # of serial start failures (default 3)
;exitcodes=0,2                 ; 'expected' exit codes for process (default 0,2)
;stopsignal=QUIT               ; signal used to kill process (default TERM)
;stopwaitsecs=10               ; max num secs to wait b4 SIGKILL (default 10)
;user=chrism                   ; setuid to this UNIX account to run the program
;redirect_stderr=true          ; redirect proc stderr to stdout (default false)
;stdout_logfile=/a/path        ; stdout log path, NONE for none; default AUTO
;stdout_logfile_maxbytes=1MB   ; max # logfile bytes b4 rotation (default 50MB)
;stdout_logfile_backups=10     ; # of stdout logfile backups (default 10)
;stdout_capture_maxbytes=1MB   ; number of bytes in 'capturemode' (default 0)
;stdout_events_enabled=false   ; emit events on stdout writes (default false)
;stderr_logfile=/a/path        ; stderr log path, NONE for none; default AUTO
;stderr_logfile_maxbytes=1MB   ; max # logfile bytes b4 rotation (default 50MB)
;stderr_logfile_backups=10     ; # of stderr logfile backups (default 10)
;stderr_capture_maxbytes=1MB   ; number of bytes in 'capturemode' (default 0)
;stderr_events_enabled=false   ; emit events on stderr writes (default false)
;environment=A=1,B=2           ; process environment additions (def no adds)
;serverurl=AUTO                ; override serverurl computation (childutils)

[program:debatch_worker]
numprocs=1
numprocs_start=1
process_name=%(program_name)s_%(process_num)s
command=twistd -n
    --pidfile=./tmp/pids/%(program_name)s_%(process_num)s.pid
    start_worker
    --worker_class=vumi.workers.smpp.worker.SMSBatchWorker
<<<<<<< HEAD
    --vhost=/development
=======
    --vhost=/develop
>>>>>>> 73cf5b81
environment=DJANGO_SETTINGS_MODULE=vumi.webapp.settings
stdout_logfile=./logs/%(program_name)s_%(process_num)s.log
stdout_logfile_maxbytes=10MB
stdout_logfile_backups=10
stderr_logfile=./logs/%(program_name)s_%(process_num)s.err
stderr_logfile_maxbytes=10MB
stderr_logfile_backups=10
autorestart=true

[program:smpp_worker]
numprocs=1
numprocs_start=1
process_name=%(program_name)s_%(process_num)s
command=twistd -n
    --pidfile=./tmp/pids/%(program_name)s_%(process_num)s.pid
    start_worker
    --worker_class=vumi.workers.smpp.transport.SmppTransport
<<<<<<< HEAD
    --vhost=/development
=======
    --vhost=/develop
>>>>>>> 73cf5b81
    --config=./config/smpp.yaml
    --config_smpp_offset=%(process_num)s
    --config_smpp_increment=10
environment=DJANGO_SETTINGS_MODULE=vumi.webapp.settings
stdout_logfile=./logs/%(program_name)s_%(process_num)s.log
stdout_logfile_maxbytes=10MB
stdout_logfile_backups=10
stderr_logfile=./logs/%(program_name)s_%(process_num)s.err
stderr_logfile_maxbytes=10MB
stderr_logfile_backups=10
;redirect_stderr=true
autorestart=true
;twistd -n --pidfile=./tmp/pids/smpp_worker.pid start_worker --worker_class=vumi.workers.smpp.transport.SmppTransport --config=./config/smpp.yaml --config_smpp_offset=1 --config_smpp_increment=10

[program:keyword_worker]
numprocs=1
numprocs_start=1
process_name=%(program_name)s_%(process_num)s
command=twistd -n
    --pidfile=./tmp/pids/%(program_name)s_%(process_num)s.pid
    start_worker
    --worker_class=vumi.workers.smpp.worker.SMSKeywordWorker
<<<<<<< HEAD
    --vhost=/development
=======
    --vhost=/develop
>>>>>>> 73cf5b81
    --config=./config/smpp.yaml
environment=DJANGO_SETTINGS_MODULE=vumi.webapp.settings
stdout_logfile=./logs/%(program_name)s_%(process_num)s.log
stdout_logfile_maxbytes=10MB
stdout_logfile_backups=10
stderr_logfile=./logs/%(program_name)s_%(process_num)s.err
stderr_logfile_maxbytes=10MB
stderr_logfile_backups=10
autorestart=true

[program:receipt_worker]
numprocs=1
numprocs_start=1
process_name=%(program_name)s_%(process_num)s
command=twistd -n
    --pidfile=./tmp/pids/%(program_name)s_%(process_num)s.pid
    start_worker
    --worker_class=vumi.workers.smpp.worker.SMSReceiptWorker
<<<<<<< HEAD
    --vhost=/development
=======
    --vhost=/develop
>>>>>>> 73cf5b81
    --config=./config/smpp.yaml
environment=DJANGO_SETTINGS_MODULE=vumi.webapp.settings
stdout_logfile=./logs/%(program_name)s_%(process_num)s.log
stdout_logfile_maxbytes=10MB
stdout_logfile_backups=10
stderr_logfile=./logs/%(program_name)s_%(process_num)s.err
stderr_logfile_maxbytes=10MB
stderr_logfile_backups=10
autorestart=true

[program:webapp]
numprocs=1
numprocs_start=0
process_name=%(program_name)s_900%(process_num)s
command=twistd -n
    --pidfile=./tmp/pids/%(program_name)s_900%(process_num)s.pid
    vumi_webapp
    --port=900%(process_num)s
    --django-settings=vumi.webapp.settings
stdout_logfile=./logs/%(program_name)s_900%(process_num)s.log
stdout_logfile_maxbytes=10MB
stdout_logfile_backups=10
stderr_logfile=./logs/%(program_name)s_900%(process_num)s.err
stderr_logfile_maxbytes=10MB
stderr_logfile_backups=10
;redirect_stderr=true
autorestart=true

[program:smpp_simulator]
numprocs=1
numprocs_start=1
process_name=%(program_name)s_900%(process_num)s
command=java 
    -Djava.net.preferIPv4Stack=true 
    -Djava.util.logging.config.file=conf/logging.properties 
    -jar smppsim.jar 
    ../../../config/smppsim.props
stdout_logfile=./logs/%(program_name)s_900%(process_num)s.log
stdout_logfile_maxbytes=10MB
stdout_logfile_backups=10
stderr_logfile=./logs/%(program_name)s_900%(process_num)s.err
stderr_logfile_maxbytes=10MB
stderr_logfile_backups=10
;redirect_stderr=true
autorestart=true
directory=./utils/smppsim/SMPPSim/

; The below sample eventlistener section shows all possible
; eventlistener subsection values, create one or more 'real'
; eventlistener: sections to be able to handle event notifications
; sent by supervisor.

;[eventlistener:theeventlistenername]
;command=/bin/eventlistener    ; the program (relative uses PATH, can take args)
;process_name=%(program_name)s ; process_name expr (default %(program_name)s)
;numprocs=1                    ; number of processes copies to start (def 1)
;events=EVENT                  ; event notif. types to subscribe to (req'd)
;buffer_size=10                ; event buffer queue size (default 10)
;directory=/tmp                ; directory to cwd to before exec (def no cwd)
;umask=022                     ; umask for process (default None)
;priority=-1                   ; the relative start priority (default -1)
;autostart=true                ; start at supervisord start (default: true)
;autorestart=unexpected        ; restart at unexpected quit (default: unexpected)
;startsecs=10                  ; number of secs prog must stay running (def. 1)
;startretries=3                ; max # of serial start failures (default 3)
;exitcodes=0,2                 ; 'expected' exit codes for process (default 0,2)
;stopsignal=QUIT               ; signal used to kill process (default TERM)
;stopwaitsecs=10               ; max num secs to wait b4 SIGKILL (default 10)
;user=chrism                   ; setuid to this UNIX account to run the program
;redirect_stderr=true          ; redirect proc stderr to stdout (default false)
;stdout_logfile=/a/path        ; stdout log path, NONE for none; default AUTO
;stdout_logfile_maxbytes=1MB   ; max # logfile bytes b4 rotation (default 50MB)
;stdout_logfile_backups=10     ; # of stdout logfile backups (default 10)
;stdout_events_enabled=false   ; emit events on stdout writes (default false)
;stderr_logfile=/a/path        ; stderr log path, NONE for none; default AUTO
;stderr_logfile_maxbytes=1MB   ; max # logfile bytes b4 rotation (default 50MB)
;stderr_logfile_backups        ; # of stderr logfile backups (default 10)
;stderr_events_enabled=false   ; emit events on stderr writes (default false)
;environment=A=1,B=2           ; process environment additions
;serverurl=AUTO                ; override serverurl computation (childutils)

; The below sample group section shows all possible group values,
; create one or more 'real' group: sections to create "heterogeneous"
; process groups.

;[group:thegroupname]
;programs=progname1,progname2  ; each refers to 'x' in [program:x] definitions
;priority=999                  ; the relative start priority (default 999)

; The [include] section can just contain the "files" setting.  This
; setting can list multiple files (separated by whitespace or
; newlines).  It can also contain wildcards.  The filenames are
; interpreted as relative to this file.  Included files *cannot*
; include files themselves.

;[include]
;files = relative/directory/*.ini<|MERGE_RESOLUTION|>--- conflicted
+++ resolved
@@ -85,11 +85,7 @@
     --pidfile=./tmp/pids/%(program_name)s_%(process_num)s.pid
     start_worker
     --worker_class=vumi.workers.smpp.worker.SMSBatchWorker
-<<<<<<< HEAD
-    --vhost=/development
-=======
-    --vhost=/develop
->>>>>>> 73cf5b81
+    --vhost=/develop
 environment=DJANGO_SETTINGS_MODULE=vumi.webapp.settings
 stdout_logfile=./logs/%(program_name)s_%(process_num)s.log
 stdout_logfile_maxbytes=10MB
@@ -107,11 +103,7 @@
     --pidfile=./tmp/pids/%(program_name)s_%(process_num)s.pid
     start_worker
     --worker_class=vumi.workers.smpp.transport.SmppTransport
-<<<<<<< HEAD
-    --vhost=/development
-=======
-    --vhost=/develop
->>>>>>> 73cf5b81
+    --vhost=/develop
     --config=./config/smpp.yaml
     --config_smpp_offset=%(process_num)s
     --config_smpp_increment=10
@@ -134,11 +126,7 @@
     --pidfile=./tmp/pids/%(program_name)s_%(process_num)s.pid
     start_worker
     --worker_class=vumi.workers.smpp.worker.SMSKeywordWorker
-<<<<<<< HEAD
-    --vhost=/development
-=======
-    --vhost=/develop
->>>>>>> 73cf5b81
+    --vhost=/develop
     --config=./config/smpp.yaml
 environment=DJANGO_SETTINGS_MODULE=vumi.webapp.settings
 stdout_logfile=./logs/%(program_name)s_%(process_num)s.log
@@ -157,11 +145,7 @@
     --pidfile=./tmp/pids/%(program_name)s_%(process_num)s.pid
     start_worker
     --worker_class=vumi.workers.smpp.worker.SMSReceiptWorker
-<<<<<<< HEAD
-    --vhost=/development
-=======
-    --vhost=/develop
->>>>>>> 73cf5b81
+    --vhost=/develop
     --config=./config/smpp.yaml
 environment=DJANGO_SETTINGS_MODULE=vumi.webapp.settings
 stdout_logfile=./logs/%(program_name)s_%(process_num)s.log
