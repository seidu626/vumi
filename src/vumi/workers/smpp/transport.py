--- conflicted
+++ resolved
@@ -175,14 +175,9 @@
     @inlineCallbacks
     def deliver_sm(self, *args, **kwargs):
         yield self.publisher.publish_json(kwargs, 
-<<<<<<< HEAD
-            routing_key='sms.%s' % (kwargs.get('destination_addr') or 'fallback',))
-=======
             routing_key='sms.inbound.%s.%s' % (
                 self.config.get('UPSTREAM', ''),
                 kwargs.get('destination_addr')))
-
->>>>>>> 73cf5b81
 
     def send_smpp(self, id, to_msisdn, message, *args, **kwargs):
         print "Sending SMPP, to: %s, message: %s" % (to_msisdn, message)
