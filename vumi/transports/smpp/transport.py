--- conflicted
+++ resolved
@@ -109,15 +109,8 @@
 
         if not hasattr(self, 'esme_client'):
             # start the Smpp transport (if we don't have one)
-<<<<<<< HEAD
             self.factory = EsmeTransceiverFactory(self.client_config,
-                                             self.r_server,
-                                             self.test_hook)
-=======
-            self.factory = EsmeTransceiverFactory(self.clientConfig,
-                                             self.r_server)
-            self.factory.loadDefaults(self.clientConfig)
->>>>>>> 1ba175e1
+                                                  self.r_server)
             self.factory.setConnectCallback(self.esme_connected)
             self.factory.setDisconnectCallback(self.esme_disconnected)
             self.factory.setSubmitSMRespCallback(self.submit_sm_resp)
