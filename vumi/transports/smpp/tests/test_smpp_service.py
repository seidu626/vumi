--- conflicted
+++ resolved
@@ -36,23 +36,22 @@
 
         self.paused = True
 
+    def get_static_config(self):
+        return self._static_config
+
+    def pause_connectors(self):
+        self.paused = True
+
+    def unpause_connectors(self):
+        self.paused = False
+
     def on_connection(self):
         pass
 
-    def get_static_config(self):
-        return self._static_config
-
-    def pause_connectors(self):
-        self.paused = True
-
-    def unpause_connectors(self):
-        self.paused = False
-
-<<<<<<< HEAD
+    def on_smpp_bind(self):
+        pass
+
     def on_smpp_bind_timeout(self):
-=======
-    def on_smpp_bind(self):
->>>>>>> dd526851
         pass
 
 
