--- conflicted
+++ resolved
@@ -327,12 +327,7 @@
     def setUp(self):
         self.tx_helper = self.add_helper(TransportHelper(MockSmppTransport))
         server_config = {
-<<<<<<< HEAD
-=======
             "transport_name": self.tx_helper.transport_name,
-            "system_id": "VumiTestSMSC",
-            "password": "password",
->>>>>>> 5f5e77c5
             "twisted_endpoint": "tcp:0",
             "transport_type": "smpp",
             'smpp_config': {
@@ -816,19 +811,14 @@
     def setUp(self):
         self.tx_helper = self.add_helper(TransportHelper(MockSmppTxTransport))
         self.config = {
-<<<<<<< HEAD
             'smpp_config': {
                 "system_id": "VumiTestSMSC",
                 "password": "password",
             },
-=======
-            "transport_name": self.tx_helper.transport_name,
-            "system_id": "VumiTestSMSC",
-            "password": "password",
->>>>>>> 5f5e77c5
             "host": "localhost",
             "port": 0,
             "transport_type": "smpp",
+            "transport_name": self.tx_helper.transport_name,
         }
         self.service = SmppService(None, config=self.config)
         self.add_cleanup(self.cleanup_service)
@@ -892,19 +882,14 @@
 
         self.tx_helper = self.add_helper(TransportHelper(MockSmppRxTransport))
         self.config = {
-<<<<<<< HEAD
             'smpp_config': {
                 "system_id": "VumiTestSMSC",
                 "password": "password",
             },
-=======
-            "transport_name": self.tx_helper.transport_name,
-            "system_id": "VumiTestSMSC",
-            "password": "password",
->>>>>>> 5f5e77c5
             "host": "localhost",
             "port": 0,
             "transport_type": "smpp",
+            "transport_name": self.tx_helper.transport_name,
             'short_message_processor_config': {
                 'data_coding_overrides': {
                     0: 'utf-8'
