--- conflicted
+++ resolved
@@ -221,7 +221,6 @@
             cfg.emit("WARNING: %d bad backup lines skipped." % skipped)
 
 
-<<<<<<< HEAD
 class MigrateDbsCmd(usage.Options):
 
     synopsis = ("<migration-config.yaml> <db-backup.json>"
@@ -291,7 +290,8 @@
         cfg.emit("Summary of changes:")
         cfg.emit("  %d records processed." % processed)
         cfg.emit("  %d records altered." % changed)
-=======
+
+
 class PrefixTree(object):
     def __init__(self):
         self._root = {}
@@ -370,7 +370,6 @@
         cfg.emit("Keys:")
         cfg.emit("-----")
         tree.print_tree(cfg.emit)
->>>>>>> bcad15b1
 
 
 class Options(usage.Options):
@@ -379,13 +378,10 @@
          "Backup databases."],
         ["restore", None, RestoreDbsCmd,
          "Restore databases."],
-<<<<<<< HEAD
         ["migrate", None, MigrateDbsCmd,
          "Rename keys in a database backup."],
-=======
         ["analyze", None, AnalyzeCmd,
          "Analyze a database backup."],
->>>>>>> bcad15b1
     ]
 
     longdesc = """Back-up and restore utility for Vumi
