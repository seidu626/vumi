--- conflicted
+++ resolved
@@ -76,36 +76,6 @@
     CONFIG_CLASS = ApplicationConfig
     ALLOWED_ENDPOINTS = frozenset(['default'])
 
-<<<<<<< HEAD
-    WORKER_TYPE = 'application'
-
-    def _check_for_deprecated_method(self, method_name):
-        """Check whether a subclass overrides a deprecated method."""
-        current_method = getattr(type(self), method_name)
-        base_method = getattr(ApplicationWorker, method_name)
-        if current_method == base_method:
-            return False
-        self._depr_warn(
-            "%s() is deprecated. Use connectors and endpoints instead." % (
-                method_name,))
-        return True
-
-    def _check_deprecated(self):
-        """Check whether type(self) extends any deprecated methods."""
-        deprecated_methods = [
-            '_setup_transport_publisher',
-            '_setup_transport_consumer',
-            '_setup_event_consumer',
-        ]
-        return any([self._check_for_deprecated_method(method_name) for
-                    method_name in deprecated_methods])
-
-    def _depr_warn(self, message, stacklevel=1):
-        stacklevel += 1  # To push it up to our caller.
-        warnings.warn(DeprecationWarning(message), stacklevel=stacklevel)
-
-=======
->>>>>>> 7593ad15
     def _validate_config(self):
         config = self.get_static_config()
         self.transport_name = config.transport_name
