import warnings

from twisted.internet.defer import inlineCallbacks, returnValue

from vumi.application.base import ApplicationWorker, SESSION_NEW, SESSION_CLOSE
from vumi.message import TransportUserMessage, TransportEvent
from vumi.tests.utils import get_stubbed_worker, LogCatcher
from vumi.application.tests.utils import ApplicationTestCase


class DummyApplicationWorker(ApplicationWorker):

    ALLOWED_ENDPOINTS = frozenset(['default', 'outbound1'])

    def __init__(self, *args, **kwargs):
        super(DummyApplicationWorker, self).__init__(*args, **kwargs)
        self.record = []

    def consume_unknown_event(self, event):
        self.record.append(('unknown_event', event))

    def consume_ack(self, event):
        self.record.append(('ack', event))

    def consume_nack(self, event):
        self.record.append(('nack', event))

    def consume_delivery_report(self, event):
        self.record.append(('delivery_report', event))

    def consume_user_message(self, message):
        self.record.append(('user_message', message))

    def new_session(self, message):
        self.record.append(('new_session', message))

    def close_session(self, message):
        self.record.append(('close_session', message))


class DeprApplicationWorker(DummyApplicationWorker):

    SEND_TO_TAGS = frozenset(['default', 'outbound1'])
    start_message_consumer = True


class EchoApplicationWorker(ApplicationWorker):
    def consume_user_message(self, message):
        self.reply_to(message, message['content'])


class FakeUserMessage(TransportUserMessage):
    def __init__(self, **kw):
        kw['to_addr'] = 'to'
        kw['from_addr'] = 'from'
        kw['transport_name'] = 'test'
        kw['transport_type'] = 'fake'
        kw['transport_metadata'] = {}
        super(FakeUserMessage, self).__init__(**kw)


class TestApplicationWorker(ApplicationTestCase):

    application_class = DummyApplicationWorker

    @inlineCallbacks
    def setUp(self):
        yield super(TestApplicationWorker, self).setUp()
        self.transport_name = 'test'
        self.config = {'transport_name': self.transport_name}
        self.worker = yield self.get_application(self.config)

    def assert_msgs_match(self, msgs, expected_msgs):
        for key in ['timestamp', 'message_id']:
            for msg in msgs + expected_msgs:
                self.assertTrue(key in msg.payload)
                msg[key] = 'OVERRIDDEN_BY_TEST'
                if not msg.get('routing_metadata'):
                    msg['routing_metadata'] = {'endpoint_name': 'default'}

        for msg, expected_msg in zip(msgs, expected_msgs):
            self.assertEqual(msg, expected_msg)
        self.assertEqual(len(msgs), len(expected_msgs))

    @inlineCallbacks
    def test_event_dispatch(self):
        events = [
            ('ack', self.mkmsg_ack(sent_message_id='remote-id',
                                   user_message_id='ack-uuid')),
            ('nack', self.mkmsg_nack(user_message_id='nack-uuid')),
            ('delivery_report', self.mkmsg_delivery(
                                        user_message_id='dr-uuid')),
            ]
        for name, event in events:
            yield self.dispatch_event(event)
            self.assertEqual(self.worker.record, [(name, event)])
            del self.worker.record[:]

    @inlineCallbacks
    def test_unknown_event_dispatch(self):
        # temporarily pretend the worker doesn't know about acks
        del self.worker._event_handlers['ack']
        bad_event = TransportEvent(event_type='ack',
                                   sent_message_id='remote-id',
                                   user_message_id='bad-uuid')
        yield self.dispatch_event(bad_event)
        self.assertEqual(self.worker.record, [('unknown_event', bad_event)])

    @inlineCallbacks
    def test_user_message_dispatch(self):
        messages = [
            ('user_message', FakeUserMessage()),
            ('new_session', FakeUserMessage(session_event=SESSION_NEW)),
            ('close_session', FakeUserMessage(session_event=SESSION_CLOSE)),
            ]
        for name, message in messages:
            yield self.dispatch(message)
            self.assertEqual(self.worker.record, [(name, message)])
            del self.worker.record[:]

    @inlineCallbacks
    def test_reply_to(self):
        msg = FakeUserMessage()
        yield self.worker.reply_to(msg, "More!")
        yield self.worker.reply_to(msg, "End!", False)
        replies = self.get_dispatched_messages()
        expecteds = [msg.reply("More!"), msg.reply("End!", False)]
        self.assert_msgs_match(replies, expecteds)

    @inlineCallbacks
    def test_waiting_message(self):
        # Get rid of the old worker.
        yield self.worker.stopWorker()
        self._workers.remove(self.worker)

        # Stick a message on the queue before starting the worker so it will be
        # received as soon as the message consumer starts consuming.
        msg = FakeUserMessage(content="Hello!")
        yield self.dispatch(msg)

        # Start the app and process stuff.
        self.application_class = EchoApplicationWorker
        self.worker = yield self.get_application(self.config)

        replies = yield self.wait_for_dispatched_messages(1)

        expecteds = [msg.reply("Hello!")]
        self.assert_msgs_match(replies, expecteds)

    @inlineCallbacks
    def test_reply_to_group(self):
        msg = FakeUserMessage()
        yield self.worker.reply_to_group(msg, "Group!")
        replies = self.get_dispatched_messages()
        expecteds = [msg.reply_group("Group!")]
        self.assert_msgs_match(replies, expecteds)

    @inlineCallbacks
    def test_send_to(self):
        sent_msg = yield self.worker.send_to(
            '+12345', "Hi!", endpoint="default")
        sends = self.get_dispatched_messages()
        expecteds = [TransportUserMessage.send(
            '+12345', "Hi!", transport_name=None)]
        self.assert_msgs_match(sends, expecteds)
        self.assert_msgs_match(sends, [sent_msg])

    @inlineCallbacks
    def test_send_to_with_different_endpoint(self):
        sent_msg = yield self.worker.send_to(
            '+12345', "Hi!", endpoint="outbound1",
            transport_type=TransportUserMessage.TT_USSD)
        sends = self.get_dispatched_messages()
        expecteds = [TransportUserMessage.send(
            '+12345', "Hi!", transport_type=TransportUserMessage.TT_USSD)]
        expecteds[0].set_routing_endpoint("outbound1")
        self.assert_msgs_match(sends, [sent_msg])
        self.assert_msgs_match(sends, expecteds)

    def test_subclassing_api(self):
        worker = get_stubbed_worker(ApplicationWorker,
                                    {'transport_name': 'test'})
        worker.consume_ack(self.mkmsg_ack())
        worker.consume_nack(self.mkmsg_nack())
        worker.consume_delivery_report(self.mkmsg_delivery())
        worker.consume_unknown_event(FakeUserMessage())
        worker.consume_user_message(FakeUserMessage())
        worker.new_session(FakeUserMessage())
        worker.close_session(FakeUserMessage())

    def get_app_consumers(self, app):
        for connector in app.connectors.values():
            for consumer in connector._consumers.values():
                yield consumer

    @inlineCallbacks
    def test_application_prefetch_count_custom(self):
        app = yield self.get_application({
            'transport_name': 'test',
            'amqp_prefetch_count': 10,
            })
        for consumer in self.get_app_consumers(app):
            self.assertEqual(consumer.channel.qos_prefetch_count, 10)

    @inlineCallbacks
    def test_application_prefetch_count_default(self):
        app = yield self.get_application({
            'transport_name': 'test',
            })
        for consumer in self.get_app_consumers(app):
            self.assertEqual(consumer.channel.qos_prefetch_count, 20)

    @inlineCallbacks
    def test_application_prefetch_count_none(self):
        app = yield self.get_application({
            'transport_name': 'test',
            'amqp_prefetch_count': None,
            })
        for consumer in self.get_app_consumers(app):
            self.assertFalse(consumer.channel.qos_prefetch_count)


class TestDeprApplicationWorker(ApplicationTestCase):

    application_class = DeprApplicationWorker

    @inlineCallbacks
    def setUp(self):
        yield super(TestDeprApplicationWorker, self).setUp()
        self.transport_name = 'test'
        self.config = {
            'transport_name': self.transport_name,
            'send_to': {
                'default': {
                    'transport_name': 'default_transport',
                    },
                'outbound1': {
                    'transport_name': 'outbound1_transport',
                    },
                },
            }
        with warnings.catch_warnings(record=True) as warns:
            self.worker = yield self.get_application(self.config)
        self.warns = warns[:]

    def assert_msgs_match(self, msgs, expected_msgs):
        for key in ['timestamp', 'message_id']:
            for msg in msgs + expected_msgs:
                self.assertTrue(key in msg.payload)
                msg[key] = 'OVERRIDDEN_BY_TEST'
                if not msg.get('routing_metadata'):
                    msg['routing_metadata'] = {'endpoint_name': 'default'}

        for msg, expected_msg in zip(msgs, expected_msgs):
            self.assertEqual(msg, expected_msg)
        self.assertEqual(len(msgs), len(expected_msgs))

<<<<<<< HEAD
    def assert_no_warnings(self):
        self.assertEqual([], self.warns)
=======
    def assert_warnings(self, warning_strs):
        warning_strs = [
            "SEND_TO_TAGS is deprecated.",
            "'send_to' configuration is deprecated.",
            "The 'start_message_consumer' attribute is deprecated.",
        ] + warning_strs
        self.assertEqual(len(self.warns), len(warning_strs))
        for warning_obj, warning_str in zip(self.warns, warning_strs):
            self.assertTrue(
                warning_str in str(warning_obj.message),
                "Warning message %r does not contain %r." % (
                    str(warning_obj.message), warning_str))
>>>>>>> 9fde41bb

    @inlineCallbacks
    def send_to(self, *args, **kw):
        with warnings.catch_warnings(record=True) as warns:
            sent_msg = yield self.worker.send_to(*args, **kw)
        self.warns.extend(warns)
        returnValue(sent_msg)

    @inlineCallbacks
    def test_send_to(self):
        sent_msg = yield self.send_to('+12345', "Hi!")
        sends = self.get_dispatched_messages()
        expecteds = [TransportUserMessage.send('+12345', "Hi!",
                transport_name='default_transport')]
        self.assert_msgs_match(sends, expecteds)
        self.assert_msgs_match(sends, [sent_msg])
        self.assert_no_warnings()

    @inlineCallbacks
    def test_send_to_with_options(self):
        sent_msg = yield self.send_to(
            '+12345', "Hi!", transport_type=TransportUserMessage.TT_USSD)
        sends = self.get_dispatched_messages()
        expecteds = [TransportUserMessage.send('+12345', "Hi!",
                transport_type=TransportUserMessage.TT_USSD,
                transport_name='default_transport')]
        self.assert_msgs_match(sends, expecteds)
        self.assert_msgs_match(sends, [sent_msg])
        self.assert_no_warnings()

    @inlineCallbacks
    def test_send_to_with_tag(self):
        sent_msg = yield self.send_to('+12345', "Hi!", "outbound1",
                transport_type=TransportUserMessage.TT_USSD)
        sends = self.get_dispatched_messages()
        expecteds = [TransportUserMessage.send('+12345', "Hi!",
                transport_type=TransportUserMessage.TT_USSD,
                transport_name='outbound1_transport')]
        expecteds[0].set_routing_endpoint("outbound1")
        self.assert_msgs_match(sends, expecteds)
        self.assert_msgs_match(sends, [sent_msg])
        self.assert_no_warnings()

    @inlineCallbacks
    def test_send_to_with_bad_tag(self):
        yield self.assertFailure(
            self.send_to('+12345', "Hi!", "outbound_unknown"), ValueError)
        self.assert_no_warnings()

    @inlineCallbacks
    def test_send_to_with_no_send_to_tags(self):
        config = {'transport_name': 'badconfig_app', 'send_to': {}}
        with warnings.catch_warnings(record=True) as warns:
            with LogCatcher(message=r'is required\.$') as lc:
                yield self.get_application(config)
                def_log, out1_log = sorted(lc.messages())
        self.assertTrue(def_log.startswith(
            "No configuration for send_to tag 'default'."))
        self.assertTrue(out1_log.startswith(
            "No configuration for send_to tag 'outbound1'."))
        self.warns.extend(warns)
<<<<<<< HEAD
        self.assert_no_warnings()
=======
        self.assert_warnings([
            "SEND_TO_TAGS is deprecated.",
            "The 'start_message_consumer' attribute is deprecated.",
        ])
>>>>>>> 9fde41bb

    @inlineCallbacks
    def test_send_to_with_bad_config(self):
        config = {'transport_name': 'badconfig_app',
                  'send_to': {
                      'default': {},  # missing transport_name
                      'outbound1': {},  # also missing transport_name
                      },
                  }
        with warnings.catch_warnings(record=True) as warns:
            with LogCatcher(message=r'is required\.$') as lc:
                yield self.get_application(config)
                def_log, out1_log = sorted(lc.messages())
        self.assertTrue(def_log.startswith(
            "No transport_name configured for send_to tag 'default'."))
        self.assertTrue(out1_log.startswith(
            "No transport_name configured for send_to tag 'outbound1'."))
        self.warns.extend(warns)
<<<<<<< HEAD
        self.assert_no_warnings()
=======
        self.assert_warnings([
            "SEND_TO_TAGS is deprecated.",
            "'send_to' configuration is deprecated.",
            "The 'start_message_consumer' attribute is deprecated.",
        ])
>>>>>>> 9fde41bb


class TestApplicationMiddlewareHooks(ApplicationTestCase):

    transport_name = 'carrier_pigeon'
    application_class = ApplicationWorker

    TEST_MIDDLEWARE_CONFIG = {
        "middleware": [
            {"mw1": "vumi.middleware.tests.utils.RecordingMiddleware"},
            {"mw2": "vumi.middleware.tests.utils.RecordingMiddleware"},
        ],
    }

    @inlineCallbacks
    def test_middleware_for_inbound_messages(self):
        app = yield self.get_application(self.TEST_MIDDLEWARE_CONFIG)
        msgs = []
        app.consume_user_message = msgs.append
        orig_msg = self.mkmsg_in()
        orig_msg['timestamp'] = 0
        yield self.dispatch(orig_msg)
        [msg] = msgs
        self.assertEqual(msg['record'], [
            ('mw1', 'inbound', self.transport_name),
            ('mw2', 'inbound', self.transport_name),
            ])

    @inlineCallbacks
    def test_middleware_for_events(self):
        app = yield self.get_application(self.TEST_MIDDLEWARE_CONFIG)
        msgs = []
        app._event_handlers['ack'] = msgs.append
        orig_msg = self.mkmsg_ack()
        orig_msg['event_id'] = 1234
        orig_msg['timestamp'] = 0
        yield self.dispatch_event(orig_msg)
        [msg] = msgs
        self.assertEqual(msg['record'], [
            ('mw1', 'event', self.transport_name),
            ('mw2', 'event', self.transport_name),
            ])

    @inlineCallbacks
    def test_middleware_for_outbound_messages(self):
        app = yield self.get_application(self.TEST_MIDDLEWARE_CONFIG)
        orig_msg = self.mkmsg_out()
        yield app.reply_to(orig_msg, 'Hello!')
        msgs = self.get_dispatched_messages()
        [msg] = msgs
        self.assertEqual(msg['record'], [
            ['mw2', 'outbound', self.transport_name],
            ['mw1', 'outbound', self.transport_name],
            ])<|MERGE_RESOLUTION|>--- conflicted
+++ resolved
@@ -255,23 +255,8 @@
             self.assertEqual(msg, expected_msg)
         self.assertEqual(len(msgs), len(expected_msgs))
 
-<<<<<<< HEAD
     def assert_no_warnings(self):
         self.assertEqual([], self.warns)
-=======
-    def assert_warnings(self, warning_strs):
-        warning_strs = [
-            "SEND_TO_TAGS is deprecated.",
-            "'send_to' configuration is deprecated.",
-            "The 'start_message_consumer' attribute is deprecated.",
-        ] + warning_strs
-        self.assertEqual(len(self.warns), len(warning_strs))
-        for warning_obj, warning_str in zip(self.warns, warning_strs):
-            self.assertTrue(
-                warning_str in str(warning_obj.message),
-                "Warning message %r does not contain %r." % (
-                    str(warning_obj.message), warning_str))
->>>>>>> 9fde41bb
 
     @inlineCallbacks
     def send_to(self, *args, **kw):
@@ -333,14 +318,7 @@
         self.assertTrue(out1_log.startswith(
             "No configuration for send_to tag 'outbound1'."))
         self.warns.extend(warns)
-<<<<<<< HEAD
-        self.assert_no_warnings()
-=======
-        self.assert_warnings([
-            "SEND_TO_TAGS is deprecated.",
-            "The 'start_message_consumer' attribute is deprecated.",
-        ])
->>>>>>> 9fde41bb
+        self.assert_no_warnings()
 
     @inlineCallbacks
     def test_send_to_with_bad_config(self):
@@ -359,15 +337,7 @@
         self.assertTrue(out1_log.startswith(
             "No transport_name configured for send_to tag 'outbound1'."))
         self.warns.extend(warns)
-<<<<<<< HEAD
-        self.assert_no_warnings()
-=======
-        self.assert_warnings([
-            "SEND_TO_TAGS is deprecated.",
-            "'send_to' configuration is deprecated.",
-            "The 'start_message_consumer' attribute is deprecated.",
-        ])
->>>>>>> 9fde41bb
+        self.assert_no_warnings()
 
 
 class TestApplicationMiddlewareHooks(ApplicationTestCase):
