--- conflicted
+++ resolved
@@ -11,9 +11,7 @@
 from vumi.blinkenlights.heartbeat import publisher
 from vumi.blinkenlights.heartbeat import monitor
 from vumi.utils import generate_worker_id
-from vumi.blinkenlights.heartbeat.storage import (hostinfo_key,
-                                                  attr_key,
-                                                  issue_key)
+from vumi.blinkenlights.heartbeat.storage import hostinfo_key
 
 from vumi.errors import MissingMessageField
 
@@ -128,7 +126,6 @@
         self.worker.update(attrs1)
         self.worker.update(attrs1)
 
-<<<<<<< HEAD
         # retrieve the instance set corresponding to the worker_id in the
         # fake message
         instance_set = self.worker._instance_sets[attrs1['worker_id']]
@@ -137,11 +134,6 @@
         instance_set.add(inst)
         self.assertEqual(inst.hostname, "test-host-1")
         self.assertEqual(inst.pid, os.getpid())
-=======
-        # retrieve the record corresponding to the worker in the fake message
-        wkr_record = self.worker._ensure(
-            attrs['system_id'], attrs['worker_id'])
->>>>>>> 03d75bdb
 
         # now process a message from another instance of the worker
         # and verify that there are two recorded instances
