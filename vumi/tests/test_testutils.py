from twisted.trial.unittest import TestCase

from vumi.service import Worker
from vumi.tests.utils import get_stubbed_worker, FakeRedis
from vumi.tests.fake_amqp import FakeAMQClient


class ToyWorker(Worker):
    def poke(self):
        return "poke"


class UtilsTestCase(TestCase):

    def test_get_stubbed_worker(self):
        worker = get_stubbed_worker(ToyWorker)
        self.assertEqual("poke", worker.poke())
        self.assertTrue(isinstance(worker._amqp_client, FakeAMQClient))

    def test_get_stubbed_worker_with_config(self):
        options = {'key': 'value'}
        worker = get_stubbed_worker(ToyWorker, options)
        self.assertEqual({}, worker._amqp_client.vumi_options)
        self.assertEqual(options, worker.config)


class FakeRedisTestCase(TestCase):

    def test_delete(self):
        self.r_server = FakeRedis()
        self.r_server.set("delete_me", 1)
        self.assertEqual(True, self.r_server.delete("delete_me"))
        self.assertEqual(False, self.r_server.delete("delete_me"))

    def test_incr(self):
        self.r_server = FakeRedis()
        self.r_server.set("inc", 1)
        self.assertEqual('1', self.r_server.get("inc"))
        self.assertEqual(2, self.r_server.incr("inc"))
        self.assertEqual(3, self.r_server.incr("inc"))
        self.assertEqual('3', self.r_server.get("inc"))

    def test_incr_with_by_param(self):
        self.r_server = FakeRedis()
        self.r_server.set("inc", 1)
        self.assertEqual('1', self.r_server.get("inc"))
        self.assertEqual(2, self.r_server.incr("inc", 1))
        self.assertEqual(4, self.r_server.incr("inc", 2))
        self.assertEqual(7, self.r_server.incr("inc", 3))
        self.assertEqual(11, self.r_server.incr("inc", 4))
        self.assertEqual(111, self.r_server.incr("inc", 100))
        self.assertEqual('111', self.r_server.get("inc"))

<<<<<<< HEAD
    def test_hincrby(self):
        self.r_server = FakeRedis()
        hincrby = self.r_server.hincrby
        self.assertEqual(hincrby("inc", "field1"), 1)
        self.assertEqual(hincrby("inc", "field1"), 2)
        self.assertEqual(hincrby("inc", "field1", 3), 5)
        self.r_server.hset("inc", "field2", "a")
        self.assertRaises(Exception, hincrby, "inc", "field2")
=======
    def test_zrange(self):
        self.r_server = FakeRedis()
        self.r_server.zadd('set', one=0.1, two=0.2, three=0.3)
        self.assertEqual(self.r_server.zrange('set', 0, 0), ['one'])
        self.assertEqual(self.r_server.zrange('set', 0, 1), ['one', 'two'])
        self.assertEqual(self.r_server.zrange('set', 0, 2),
                                                ['one', 'two', 'three'])
        self.assertEqual(self.r_server.zrange('set', 0, 3),
                                                ['one', 'two', 'three'])
        self.assertEqual(self.r_server.zrange('set', 0, -1),
                                                ['one', 'two', 'three'])
        self.assertEqual(self.r_server.zrange('set', 0, -1, withscores=True),
                        [(0.1, 'one'), (0.2, 'two'), (0.3, 'three')])
        self.assertEqual(self.r_server.zrange('set', 0, -1, desc=True),
                        ['three', 'two', 'one'])
        self.assertEqual(self.r_server.zrange('set', 0, -1, desc=True,
            withscores=True), [(0.3, 'three'), (0.2, 'two'), (0.1, 'one')])
>>>>>>> 04def3ae
<|MERGE_RESOLUTION|>--- conflicted
+++ resolved
@@ -51,16 +51,6 @@
         self.assertEqual(111, self.r_server.incr("inc", 100))
         self.assertEqual('111', self.r_server.get("inc"))
 
-<<<<<<< HEAD
-    def test_hincrby(self):
-        self.r_server = FakeRedis()
-        hincrby = self.r_server.hincrby
-        self.assertEqual(hincrby("inc", "field1"), 1)
-        self.assertEqual(hincrby("inc", "field1"), 2)
-        self.assertEqual(hincrby("inc", "field1", 3), 5)
-        self.r_server.hset("inc", "field2", "a")
-        self.assertRaises(Exception, hincrby, "inc", "field2")
-=======
     def test_zrange(self):
         self.r_server = FakeRedis()
         self.r_server.zadd('set', one=0.1, two=0.2, three=0.3)
@@ -78,4 +68,12 @@
                         ['three', 'two', 'one'])
         self.assertEqual(self.r_server.zrange('set', 0, -1, desc=True,
             withscores=True), [(0.3, 'three'), (0.2, 'two'), (0.1, 'one')])
->>>>>>> 04def3ae
+
+    def test_hincrby(self):
+        self.r_server = FakeRedis()
+        hincrby = self.r_server.hincrby
+        self.assertEqual(hincrby("inc", "field1"), 1)
+        self.assertEqual(hincrby("inc", "field1"), 2)
+        self.assertEqual(hincrby("inc", "field1", 3), 5)
+        self.r_server.hset("inc", "field2", "a")
+        self.assertRaises(Exception, hincrby, "inc", "field2")