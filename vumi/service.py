# -*- test-case-name: vumi.tests.test_service -*-

import json
from copy import deepcopy

from twisted.python import log, usage
from twisted.internet.defer import inlineCallbacks, returnValue
from twisted.internet import protocol, reactor
from twisted.web.server import Site
from twisted.web.resource import Resource
import txamqp
from txamqp.client import TwistedDelegate
from txamqp.content import Content
from txamqp.protocol import AMQClient

from vumi.errors import VumiError
from vumi.message import Message
from vumi.webapp.api import utils
from vumi.utils import load_class_by_string, make_vumi_path_abs


SPECS = {}


def get_spec(specfile):
    """
    Cache the generated part of txamqp, because generating it is expensive.

    This is important for tests, which create lots of txamqp clients,
    and therefore generate lots of specs. Just doing this results in a
    decidedly happy test run time reduction.
    """
    if specfile not in SPECS:
        SPECS[specfile] = txamqp.spec.load(specfile)
    return SPECS[specfile]


class Options(usage.Options):
    """
    Default options for all workers created
    """
    optParameters = [
        ["hostname", None, "127.0.0.1", "AMQP broker"],
        ["port", None, 5672, "AMQP port", int],
        ["username", None, "vumi", "AMQP username"],
        ["password", None, "vumi", "AMQP password"],
        ["vhost", None, "/develop", "AMQP virtual host"],
        ["specfile", None, "config/amqp-spec-0-8.xml", "AMQP spec file"],
    ]

    def __init__(self):
        usage.Options.__init__(self)
        self.set_options = {}

    def opt_set_option(self, keyvalue):
        """Set a VUMI option (overrides config file values)."""
        key, _sep, value = keyvalue.partition(':')
        self.set_options[key] = value


class AmqpFactory(protocol.ReconnectingClientFactory):

    def __init__(self, worker_class, options, config):
        self.options = options
        self.config = config
        self.spec = get_spec(make_vumi_path_abs(options['specfile']))
        self.delegate = TwistedDelegate()
        self.worker = None
        self.worker_class = worker_class

    def buildProtocol(self, addr):
        amqp_client = WorkerAMQClient(
            self.delegate, self.options['vhost'],
            self.spec, self.options.get('heartbeat', 0))
        amqp_client.factory = self
        amqp_client.vumi_options = self.options
        self.worker = self.worker_class(amqp_client, self.config)
        amqp_client.startWorker = self.worker.startWorker
        self.resetDelay()
        return amqp_client

    def clientConnectionFailed(self, connector, reason):
        log.err("Connection failed.", reason)
        if self.worker is not None:
            self.worker.stopWorker()
        protocol.ReconnectingClientFactory.clientConnectionFailed(self,
                connector, reason)

    def clientConnectionLost(self, connector, reason):
        log.err("Client connection lost.", reason)
        if self.worker is not None:
            self.worker.stopWorker()
        protocol.ReconnectingClientFactory.clientConnectionLost(self,
                connector, reason)


class WorkerAMQClient(AMQClient):
    @inlineCallbacks
    def connectionMade(self):
        AMQClient.connectionMade(self)
        yield self.authenticate(self.vumi_options['username'],
                                self.vumi_options['password'])
        # authentication was successful
        log.msg("Got an authenticated connection")
        yield self.startWorker()

    @inlineCallbacks
    def get_channel(self, channel_id=None):
        """If channel_id is None a new channel is created"""
        if channel_id:
            channel = self.channels[channel_id]
        else:
            channel_id = self.get_new_channel_id()
            channel = yield self.channel(channel_id)
            yield channel.channel_open()
            self.channels[channel_id] = channel
        returnValue(channel)

    def get_new_channel_id(self):
        """
        AMQClient keeps track of channels in a dictionary. The
        channel ids are the keys, get the highest number and up it
        or just return zero for the first channel
        """
        return (max(self.channels) + 1) if self.channels else 0

    def _declare_exchange(self, source, channel):
        # get the details for AMQP
        exchange_name = source.exchange_name
        exchange_type = source.exchange_type
        durable = source.durable
        return channel.exchange_declare(exchange=exchange_name,
                                        type=exchange_type, durable=durable)

    @inlineCallbacks
    def start_consumer(self, consumer_class, *args, **kwargs):
        channel = yield self.get_channel()
        consumer = consumer_class(*args, **kwargs)
        consumer.vumi_options = self.vumi_options

        # get the details for AMQP
        exchange_name = consumer.exchange_name
        durable = consumer.durable
        queue_name = consumer.queue_name
        routing_key = consumer.routing_key

        # declare the exchange, doesn't matter if it already exists
        yield self._declare_exchange(consumer, channel)

        # declare the queue
        yield channel.queue_declare(queue=queue_name, durable=durable)
        # bind it to the exchange with the routing key
        yield channel.queue_bind(queue=queue_name, exchange=exchange_name,
                                 routing_key=routing_key)
        # register the consumer
        reply = yield channel.basic_consume(queue=queue_name)
        queue = yield self.queue(reply.consumer_tag)
        # start consuming! nom nom nom
        consumer.start(channel, queue)
        # return the newly created & consuming consumer
        returnValue(consumer)

    @inlineCallbacks
    def start_publisher(self, publisher_class, *args, **kwargs):
        # much more braindead than start_consumer
        # get a channel
        channel = yield self.get_channel()
        # start the publisher
        publisher = publisher_class(*args, **kwargs)
        publisher.vumi_options = self.vumi_options
        # declare the exchange, doesn't matter if it already exists
        yield self._declare_exchange(publisher, channel)
        # start!
        yield publisher.start(channel)
        # return the publisher
        returnValue(publisher)


class Worker(object):
    """
    The Worker is responsible for starting consumers & publishers
    as needed.
    """

    def __init__(self, amqp_client, config=None):
        self._amqp_client = amqp_client
        if config is None:
            config = {}
        self.config = config

    def startWorker(self):
        # I hate camelCasing method but since Twisted has it as a
        # standard I voting to stick with it
        raise VumiError("You need to subclass Worker and its "
                        "startWorker method")

    def stopWorker(self):
        pass

    def routing_key_to_class_name(self, routing_key):
        return ''.join(map(lambda s: s.capitalize(), routing_key.split('.')))

    def consume(self, routing_key, callback, queue_name=None,
                exchange_name='vumi', exchange_type='direct', durable=True,
                message_class=None):

        # use the routing key to generate the name for the class
        # amq.routing.key -> AmqRoutingKey
        dynamic_name = self.routing_key_to_class_name(routing_key)
        class_name = "%sDynamicConsumer" % str(dynamic_name)
        kwargs = {
            'routing_key': routing_key,
            'queue_name': queue_name or routing_key,
            'exchange_name': exchange_name,
            'exchange_type': exchange_type,
            'durable': durable,
        }
        log.msg('Staring %s with %s' % (class_name, kwargs))
        klass = type(class_name, (DynamicConsumer,), kwargs)
        if message_class is not None:
            klass.message_class = message_class
        return self.start_consumer(klass, callback)

    def start_consumer(self, consumer_class, *args, **kw):
        return self._amqp_client.start_consumer(consumer_class, *args, **kw)

<<<<<<< HEAD
    def publish_to(self, routing_key, exchange_name='vumi',
                   exchange_type='direct', durable=True, delivery_mode=2):
=======
    def publish_to(self, routing_key,
                   exchange_name='vumi', exchange_type='direct', durable=True,
                   delivery_mode=2):
>>>>>>> 59e2b87a
        class_name = self.routing_key_to_class_name(routing_key)
        publisher_class = type("%sDynamicPublisher" % class_name, (Publisher,),
            {
                "routing_key": routing_key,
                "exchange_name": exchange_name,
                "exchange_type": exchange_type,
                "durable": durable,
                "delivery_mode": delivery_mode,
                "durable": durable,
            })
        return self.start_publisher(publisher_class)

    def start_publisher(self, publisher_class, *args, **kw):
        return self._amqp_client.start_publisher(publisher_class, *args, **kw)

    def start_web_resources(self, resources, port):
        # start the HTTP server for receiving the receipts
        root = Resource()
        # sort by ascending path length to make sure we create
        # resources lower down in the path earlier
        resources = sorted(resources, key=lambda r: len(r[1]))
        for resource, path in resources:
            request_path = filter(None, path.split('/'))
            nodes, leaf = request_path[0:-1], request_path[-1]

            def create_node(node, path):
                if path in node.children:
                    return node.children.get(path)
                else:
                    new_node = Resource()
                    node.putChild(path, new_node)
                    return new_node

            parent = reduce(create_node, nodes, root)
            parent.putChild(leaf, resource)

        site_factory = Site(root)
        return reactor.listenTCP(port, site_factory)


class Consumer(object):

    exchange_name = "vumi"
    exchange_type = "direct"
    durable = False

    queue_name = "queue"
    routing_key = "routing_key"

    message_class = Message

    @inlineCallbacks
    def start(self, channel, queue):
        self.channel = channel
        self.queue = queue
        self.keep_consuming = True
        self._testing = hasattr(channel, 'message_processed')

        @inlineCallbacks
        def read_messages():
            log.msg("Consumer starting...")
            try:
                while self.keep_consuming:
                    message = yield self.queue.get()
                    yield self.consume(message)
            except txamqp.queue.Closed, e:
                log.err("Queue has closed", e)

        read_messages()
        yield None
        returnValue(self)

    @inlineCallbacks
    def consume(self, message):
        result = yield self.consume_message(self.message_class.from_json(
                                            message.content.body))
        if self._testing:
            self.channel.message_processed()
        if result is not False:
            returnValue(self.ack(message))
        else:
            log.msg('Received %s as a return value consume_message. '
                    'Not acknowledging AMQ message' % result)

    def consume_message(self, message):
        """helper method, override in implementation"""
        log.msg("Received message: %s" % message)

    def ack(self, message):
        self.channel.basic_ack(message.delivery_tag, True)

    @inlineCallbacks
    def stop(self):
        self.keep_consuming = False
        # This just marks the channel as closed on the client
        #self.channel.close(None)
        # This actually closes the channel on the server
        yield self.channel.channel_close()
        self.channel.close()
        returnValue(self.keep_consuming)


class DynamicConsumer(Consumer):
    def __init__(self, callback):
        self.callback = callback

    def consume_message(self, message):
        return self.callback(message)


class RoutingKeyError(Exception):
    def __init__(self, value):
        self.value = value

    def __str__(self):
        return repr(self.value)


class Publisher(object):
    exchange_name = "vumi"
    exchange_type = "direct"
    routing_key = "routing_key"
    require_bind = True
    durable = False
    auto_delete = False
    delivery_mode = 2  # save to disk

    def start(self, channel):
        log.msg("Started the publisher")
        self.channel = channel
        self.bound_routing_keys = {}

        # There's probably a better way to do this.
        if not hasattr(self, 'vumi_options'):
            self.vumi_options = {}

    def list_bindings(self):
        try:
            # Note utils.callback() does a POST not a GET
            # which may lead to errors if the RabbitMQ Management REST api
            # changes
            url, resp = utils.callback(
                "http://%s:%s@localhost:55672/api/bindings" % (
                    self.vumi_options['username'],
                    self.vumi_options['password']), [])
            bindings = json.loads(resp)
            bound_routing_keys = {}
            for b in bindings:
                if (b['vhost'] == self.vumi_options['vhost'] and
                    b['source'] == self.exchange_name):
                    bound_routing_keys[b['routing_key']] = \
                            bound_routing_keys.get(b['routing_key'], []) + \
                            [b['destination']]
        except:
            bound_routing_keys = {"bindings": "undetected"}
        return bound_routing_keys

    def routing_key_is_bound(self, key):
        # Don't check for bound routing keys on RPC reply exchanges
        # The one-use queues are changing too frequently to cache efficiently,
        # too many http calls to RabbitMQ Management will be required,
        # and the auto-generated queues & routing_keys are unlikley to
        # result in errors where routing keys are unbound
        if self.exchange_name[-4:].lower() == '_rpc':
            return True
        if (len(self.bound_routing_keys) == 1 and
            self.bound_routing_keys.get("bindings") == "undetected"):
            # The following is very noisy in the logs:
            # log.msg("No bindings detected, is the RabbitMQ Management plugin"
            #         " installed?")
            return True
        if key in self.bound_routing_keys.keys():
            return True
        self.bound_routing_keys = self.list_bindings()
        if (len(self.bound_routing_keys) == 1 and
            self.bound_routing_keys.get("bindings") == "undetected"):
            # The following is very noisy in the logs:
            # log.msg("No bindings detected, is the RabbitMQ Management plugin"
            #         " installed?")
            return True
        return key in self.bound_routing_keys.keys()

    def check_routing_key(self, routing_key, require_bind):
        if(routing_key != routing_key.lower()):
            raise RoutingKeyError("The routing_key: %s is not all lower case!"
                                  % (routing_key))
        if require_bind and not self.routing_key_is_bound(routing_key):
            raise RoutingKeyError("The routing_key: %s is not bound to any"
                                  " queues in vhost: %s  exchange: %s" % (
                                  routing_key, self.vumi_options['vhost'],
                                  self.exchange_name))

    def publish(self, message, **kwargs):
        exchange_name = kwargs.get('exchange_name') or self.exchange_name
        routing_key = kwargs.get('routing_key') or self.routing_key
        require_bind = kwargs.get('require_bind', self.require_bind)
        self.check_routing_key(routing_key, require_bind)
        return self.channel.basic_publish(exchange=exchange_name,
                                          content=message,
                                          routing_key=routing_key)

    def publish_message(self, message, **kwargs):
        return self.publish_raw(message.to_json(), **kwargs)

    def publish_json(self, data, **kw):
        """helper method"""
        return self.publish_raw(json.dumps(data, cls=json.JSONEncoder), **kw)

    def publish_raw(self, data, **kwargs):
        amq_message = Content(data)
        amq_message['delivery mode'] = kwargs.pop('delivery_mode',
                self.delivery_mode)
        return self.publish(amq_message, **kwargs)


class WorkerCreator(object):
    """
    Creates workers
    """

    def __init__(self, vumi_options):
        self.options = vumi_options

    def create_worker(self, worker_class, config, timeout=30,
                      bindAddress=None):
        """
        Create a worker factory, connect to AMQP and return the factory.

        Return value is the AmqpFactory instance containing the worker.
        """
        return self.create_worker_by_class(
            load_class_by_string(worker_class), config, timeout=timeout,
            bindAddress=bindAddress)

    def create_worker_by_class(self, worker_class, config, timeout=30,
                               bindAddress=None):
        factory = AmqpFactory(worker_class, deepcopy(self.options), config)
        self._connect(factory, timeout=timeout, bindAddress=bindAddress)
        return factory

    def _connect(self, factory, timeout, bindAddress):
        reactor.connectTCP(self.options['hostname'], self.options['port'],
                           factory, timeout, bindAddress)<|MERGE_RESOLUTION|>--- conflicted
+++ resolved
@@ -224,14 +224,9 @@
     def start_consumer(self, consumer_class, *args, **kw):
         return self._amqp_client.start_consumer(consumer_class, *args, **kw)
 
-<<<<<<< HEAD
-    def publish_to(self, routing_key, exchange_name='vumi',
-                   exchange_type='direct', durable=True, delivery_mode=2):
-=======
     def publish_to(self, routing_key,
                    exchange_name='vumi', exchange_type='direct', durable=True,
                    delivery_mode=2):
->>>>>>> 59e2b87a
         class_name = self.routing_key_to_class_name(routing_key)
         publisher_class = type("%sDynamicPublisher" % class_name, (Publisher,),
             {
@@ -240,7 +235,6 @@
                 "exchange_type": exchange_type,
                 "durable": durable,
                 "delivery_mode": delivery_mode,
-                "durable": durable,
             })
         return self.start_publisher(publisher_class)
 
